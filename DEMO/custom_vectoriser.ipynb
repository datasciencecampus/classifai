{
 "cells": [
  {
   "cell_type": "markdown",
   "metadata": {},
   "source": [
    "# Creating Your Own Vectoriser\n",
    "\n",
    "The ClassifAI Package is organised into three key modules, which work together to help you build and host a search engine. These are:\n",
    "\n",
    "1. Vectorisers - Models for converting from text to vectors\n",
    "2. Indexers - Classes for building vector stores from text datasets that you can search\n",
    "3. Servers - Allows you to deploy a VectorStore with a RestAPI interface on a server\n"
   ]
  },
  {
   "cell_type": "markdown",
   "metadata": {},
   "source": [
    "This notebook showcases how to create your own custom Vectoriser - we already provide several out-of-the-box Vectoriser classes for converting text to embeddings that essentially provide shortcuts for several common methods i.e. gcloud embedding services, Huggingface models, and Ollama. \n",
    "\n",
    "But what if you wanted to make your own custom embedding vectoriser model, that uses your own fancy embedding method...."
   ]
  },
  {
   "cell_type": "markdown",
   "metadata": {},
   "source": [
    "## In this Notebook...\n",
    "\n",
    "We will show:\n",
    "* The core workings of the Vectotiser Class and its responsibilities\n",
    "* How to create a custom One-Hot encoding vectoriser from scratch that will work seemlessly with the rest of the ClassifAI Package\n",
    "* the custom One-Hot Encoding vectoriser being used with the Indexer module to create and search a VectorStore!"
   ]
  },
  {
   "cell_type": "markdown",
   "metadata": {},
   "source": [
    "## The Vectoriser"
   ]
  },
  {
   "cell_type": "code",
   "execution_count": null,
   "metadata": {},
   "outputs": [],
   "source": [
    "from IPython.display import Image, display\n",
    "\n",
    "display(Image(filename=\"./files/vectoriser.png\"))"
   ]
  },
  {
   "cell_type": "markdown",
   "metadata": {},
   "source": [
    "As seen above, Vectorisers' sole responsibility is to convert text to a vector representation. Each Vectoriser class must implement a transform() method that will:\n",
    "\n",
    "1. accept a string or list of N strings as an argument\n",
    "2. return a numpy array of dimension [N,Y] where N matches the number of input strings, and Y is the embedding dimension)\n",
    "\n",
    "By enforcing this interface, of having a single 'transform()' method for every vectoriser, it means that the Indexers and Servers modules cna predictably work with any Vectoriser object to perform the various search engine functions of this Package. \n",
    "\n",
    "Therefore, all a user has to consider when building their own vectoriser is the logic of this transform() method"
   ]
  },
  {
   "cell_type": "markdown",
   "metadata": {},
   "source": [
    "## Lets build an One-Hot-Encoding Vectoriser\n",
    "\n",
    "One-hot encoding is a simple method of converting from text to vector format. Each element in a one-hot encoded vector represents the presence or absence of a particular word in a large vocabulary. Therefore the length of the vector represents the size of the vocabulary. Each word in a sentence is transformed so that the the corresponding positional elements in the one-hot encoding vector will be set to 1. So, all sentences that contain the word 'dog' should all have the same element i of their vectors set to 1, which is the element that represents the presence of the word dog. Finally, if the converted sentence only contains 5 words, then the vector will only have 5 non-zero elements at most."
   ]
  },
  {
   "cell_type": "code",
   "execution_count": null,
   "metadata": {},
   "outputs": [],
   "source": [
    "# we're going to use scikit learns countvectoriser to create our one hot embeddings\n",
    "!pip install scikit-learn"
   ]
  },
  {
   "cell_type": "code",
   "execution_count": null,
   "metadata": {},
   "outputs": [],
   "source": [
    "# One-hot encoding vectoriser implememntation.\n",
    "\n",
    "# 1. Class must inherit from the VectoriserBase class.\n",
    "# 2. The class must implement the transform method.\n",
    "\n",
    "\n",
    "# importing sklearns CountVectorizer, a common library tool for vectorisation.\n",
    "import numpy as np\n",
    "from sklearn.feature_extraction.text import CountVectorizer\n",
    "\n",
    "from classifai_package.vectorisers import VectoriserBase\n",
    "\n",
    "\n",
    "class OneHotVectoriser(VectoriserBase):\n",
    "    def __init__(self, vocabulary: list[str]):\n",
    "        if not vocabulary:\n",
    "            raise ValueError(\"Vocabulary cannot be empty.\")\n",
    "        self.vectorizer = CountVectorizer(binary=True, vocabulary=vocabulary)\n",
    "\n",
    "    def transform(self, texts: str | list[str]) -> np.ndarray:\n",
    "        # checking if the input is a string and converting to a list if so\n",
    "        if isinstance(texts, str):\n",
    "            texts = [texts]\n",
    "\n",
    "        # we add some light type checking to make sure the input is correct\n",
    "        if not isinstance(texts, list):\n",
    "            raise TypeError(\"Input must be a string or a list of strings.\")\n",
    "\n",
    "        # Generate one-hot encodings using the CountVectorizer from Scikit-learn\n",
    "        one_hot_matrix = self.vectorizer.transform(texts).toarray()\n",
    "        return one_hot_matrix"
   ]
  },
  {
   "cell_type": "markdown",
   "metadata": {},
   "source": [
    "We've written our custom vectoriser to accept a vocabulary as an argument during instantiation.\n",
    "\n",
    "You could hardcode a specific vocabulary, but doing it this way would make our class reusable so that we could instantiate different OneHotVectorisers with different vocabularies\n",
    "\n",
    "We're going to download and use Google's 10,000 most common words - a very well known file - as our vocab for our first custom one hot encoder model."
   ]
  },
  {
   "cell_type": "code",
   "execution_count": null,
   "metadata": {},
   "outputs": [],
   "source": [
    "import os\n",
    "\n",
    "import requests\n",
    "\n",
    "### First we need to download the vocabulary\n",
    "\n",
    "# Check if the file already exists locally\n",
    "if not os.path.exists(\"google-10000-english.txt\"):\n",
    "    # download file\n",
    "    url = \"https://raw.github.com/first20hours/google-10000-english/master/google-10000-english.txt\"\n",
    "    # Path to save the file locally\n",
    "    output_file = \"google-10000-english.txt\"\n",
    "\n",
    "    # Download the file\n",
    "    response = requests.get(url, timeout=10)\n",
    "    if response.status_code == requests.codes.ok:\n",
    "        with open(output_file, \"w\") as file:\n",
    "            file.write(response.text)\n",
    "        print(f\"File downloaded and saved as {output_file}\")\n",
    "    else:\n",
    "        print(f\"Failed to download file. HTTP Status Code: {response.status_code}\")\n",
    "\n",
    "\n",
    "# Load vocabulary from the downloaded file\n",
    "with open(\"google-10000-english.txt\") as file:\n",
    "    vocabulary = [line.strip() for line in file.readlines()]\n",
    "\n",
    "print(f\"Vocabulary loaded with {len(vocabulary)} words.\")\n",
    "# Now we can create an instance of the OneHotVectoriser with the loaded vocabulary"
   ]
  },
  {
   "cell_type": "code",
   "execution_count": null,
   "metadata": {},
   "outputs": [],
   "source": [
    "# Now we can create an instance of the OneHotVectoriser with the loaded vocabulary\n",
    "\n",
    "first_onehot_vectoriser = OneHotVectoriser(vocabulary=vocabulary)"
   ]
  },
  {
   "cell_type": "markdown",
   "metadata": {},
   "source": [
    "Thats it! Lets try it out by passing some text to the transform method! \n",
    "\n",
    "Lets verify a few things, and ensure that the input accepts texts and lists of texts. and also that its returning the right numpy arrays!"
   ]
  },
  {
   "cell_type": "code",
   "execution_count": null,
   "metadata": {},
   "outputs": [],
   "source": [
    "vector_one = first_onehot_vectoriser.transform(\"The quick brown fox jumped over the log\")\n",
    "\n",
    "print(f\"One-hot vector shape: {vector_one.shape}\")\n",
    "print(f\"One-hot vector type: {type(vector_one)}\")\n",
    "print(\"-----\")\n",
    "print(vector_one)"
   ]
  },
  {
   "cell_type": "code",
   "execution_count": null,
   "metadata": {},
   "outputs": [],
   "source": [
    "# we can also see how many elements of the vector are non-zero (should be equal to the number of unique words in the input text)\n",
    "print(f\"Number of non-zero elements in the vector: {np.count_nonzero(vector_one)}\")"
   ]
  },
  {
   "cell_type": "code",
   "execution_count": null,
   "metadata": {},
   "outputs": [],
   "source": [
    "# We can also pass a list of strings to the transform method\n",
    "vector_two = first_onehot_vectoriser.transform(\n",
    "    [\"The quick brown fox jumped over the log\", \"Slow and steady wins the race\"]\n",
    ")\n",
    "print(f\"One-hot vector shape: {vector_two.shape}\")\n",
    "print(f\"One-hot vector type: {type(vector_two)}\")\n",
    "print(\"-----\")\n",
    "print(vector_two)"
   ]
  },
  {
   "cell_type": "markdown",
   "metadata": {},
   "source": [
    "## Lets Use One-Hot-Encoding Vectoriser to create a VectorStore!"
   ]
  },
  {
   "cell_type": "markdown",
   "metadata": {},
   "source": [
    "If you followed along with the code above, you should now have a custom vectoriser in memory and it should be fully compatiable with the rest of the Package.\n",
    "\n",
    "We are now going to steal the second section of the oo_prototype_demo.ipynb script and build a VectorStore with the 'data/testdata.csv' file."
   ]
  },
  {
   "cell_type": "code",
   "execution_count": null,
   "metadata": {},
   "outputs": [],
   "source": [
    "from classifai_package.indexers import VectorStore\n",
    "\n",
    "my_vector_store = VectorStore(\n",
    "    file_name=\"data/testdata.csv\",\n",
    "    data_type=\"csv\",\n",
    "    vectoriser=first_onehot_vectoriser,  # or switch to the GcpVectoriser if you have it :)\n",
    "    batch_size=10,\n",
    "    overwrite=True,\n",
    ")"
   ]
  },
  {
   "cell_type": "markdown",
   "metadata": {},
   "source": [
    "We've build a vector store! Now to search it with a query"
   ]
  },
  {
   "cell_type": "code",
   "execution_count": null,
   "metadata": {},
   "outputs": [],
   "source": [
    "onehot_search_results = my_vector_store.search(\"Places with a vast delta\")\n",
    "\n",
    "onehot_search_results"
   ]
  },
  {
   "cell_type": "markdown",
   "metadata": {},
   "source": [
    "## That's it!\n",
    "\n",
    "That's everything these is to it. By implementing the transform method that:\n",
    "\n",
    "* Accepts strings or a list of srings\n",
    "* And returns a numpy array\n",
    "\n",
    "we can create our own custom vectoriser such as the one-hot encoding model shown here. Check out the other DEMO notebooks to see how use the Vectorstore and Vectorisers in other ways and how to deploy your search system over a RestAPI service :)"
   ]
  }
 ],
 "metadata": {
  "kernelspec": {
<<<<<<< HEAD
   "display_name": ".c_venv",
=======
   "display_name": ".venv",
>>>>>>> bff08883
   "language": "python",
   "name": "python3"
  },
  "language_info": {
   "codemirror_mode": {
    "name": "ipython",
    "version": 3
   },
   "file_extension": ".py",
   "mimetype": "text/x-python",
   "name": "python",
   "nbconvert_exporter": "python",
   "pygments_lexer": "ipython3",
<<<<<<< HEAD
   "version": "3.12.11"
=======
   "version": "3.12.3"
>>>>>>> bff08883
  }
 },
 "nbformat": 4,
 "nbformat_minor": 2
}<|MERGE_RESOLUTION|>--- conflicted
+++ resolved
@@ -300,11 +300,7 @@
  ],
  "metadata": {
   "kernelspec": {
-<<<<<<< HEAD
-   "display_name": ".c_venv",
-=======
    "display_name": ".venv",
->>>>>>> bff08883
    "language": "python",
    "name": "python3"
   },
@@ -318,11 +314,7 @@
    "name": "python",
    "nbconvert_exporter": "python",
    "pygments_lexer": "ipython3",
-<<<<<<< HEAD
-   "version": "3.12.11"
-=======
    "version": "3.12.3"
->>>>>>> bff08883
   }
  },
  "nbformat": 4,
