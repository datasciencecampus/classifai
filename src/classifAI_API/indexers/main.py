--- conflicted
+++ resolved
@@ -42,25 +42,21 @@
 
 
 class VectorStore:
-<<<<<<< HEAD
-    def __init__(self, file_name, data_type, vectoriser, batch_size=50, meta_data=None, output_dir=None):
-        """Initializes the VectorStore with the specified parameters."""
-=======
     """A class to model and create 'VectorStore' objects for building and searching vector databases from CSV text files.
 
     Attributes:
-        file_name (str): the original CSV file associated with the vector store
-        data_type (str): the data type of the original file (curently only csv)
+        file_name (str): the original file with the knowledgebase to build the vector store
+        data_type (str): the data type of the original file (curently only csv or excel supported)
         vectoriser (object): A Vectoriser object from the corresponding ClassifAI Pacakge module
         batch_size (int): the batch size to pass to the vectoriser when embedding
         meta_data (list[str]): list of metadata stored in the vector DB
-        vectors: (np.array): a numpy array of vectors for the vector DB
+        output_dir (str): the path to the output directory where the VectorStore will be saved
+        vectors (np.array): a numpy array of vectors for the vector DB
         vector_shape (int): the dimension of the vectors
         num_vectors (int): how many vectors are in the vector store
         vectoriser_class (str): the type of vectoriser used to create embeddings
     """
-
-    def __init__(self, file_name, data_type, vectoriser, batch_size=8, meta_data=None):
+    def __init__(self, file_name, data_type, vectoriser, batch_size=50, meta_data=None, output_dir=None):
         """Initializes the VectorStore object by processing the input CSV file and generating
         vector embeddings.
 
@@ -73,11 +69,14 @@
             vectoriser. Defaults to 8.
             meta_data (list, optional): List of metadata column names to extract from the input file.
                                 Defaults to None.
+            output_dir (str, optional): The directory where the vector store will be saved.
+                                Defaults to None, where './classifai_vector_stores' will be used.
+
 
         Raises:
             ValueError: If the data type is not supported or if the folder name conflicts with an existing folder.
         """
->>>>>>> 51eab97a
+
         self.file_name = file_name
         self.data_type = data_type
         self.vectoriser = vectoriser
@@ -147,8 +146,16 @@
             raise
 
     def _create_vector_store_index(self):
-<<<<<<< HEAD
-        """Internal method to create the vector store."""
+        """Processes text strings in batches, generates vector embeddings, and creates the
+        vector store. 
+        Called from the constructor once other metadata has been set.
+        Iterates over data in batches, stores batch data and generated embeddings. 
+        Creates a Polars DataFrame with the captured data and embeddings, and saves it as 
+        a Parquet file in the output_dir attribute, and stores in the vectors attribute.
+
+        Raises:
+            Exception: If an error occurs during file processing or vector generation.
+        """
 
         if self.data_type == "excel":
             self.vectors = pl.read_excel(self.file_name, columns=["id", "text", *self.meta_data], )
@@ -161,68 +168,6 @@
         logging.info(
             "Processing file: %s...\n",
             self.file_name
-=======
-        """Processes text strings in batches, generates vector embeddings, and creates the
-        vector store. Called from the constructor once other metadata has been set.
-        Loads in the correct file iter based on the data_type. Using file loader iterates
-        over data in batches, stores batch data and generated embeddings. Creates a Polars DataFrame
-        with the captured data and embeddings, and saves it as a Parquet file and stores in
-        vectors attribute.
-
-        Raises:
-            Exception: If an error occurs during file processing or vector generation.
-        """
-        # set up the file indexer
-        try:
-            # if self.data_type == "csv":
-            file_loader = iter_csv
-
-        except Exception:
-            logging.error("Error setting up file loader")
-            raise
-
-        # set up the captured data structure that will store the data and generated embeddings
-        captured_data = {x: [] for x in ["id", "text", *self.meta_data]}
-        captured_embeddings = []
-
-        logging.info(
-            "Processing file: %s in batches of size %d...\n",
-            self.file_name,
-            self.batch_size,
-        )
-
-        # Process the file in batches by iterating over the appropriate file loader
-        for batch_no, batch in enumerate(
-            tqdm.tqdm(
-                file_loader(
-                    file_name=self.file_name,
-                    meta_data=self.meta_data,
-                    batch_size=self.batch_size,
-                ),
-                desc="Processing batches",
-            )
-        ):
-            # try to process each batch provided by file iter
-            try:
-
-                # get batch text and id and meta-data columns, store in corresponding captured_data
-                for k in captured_data.keys():
-                    captured_data[k].extend([entry[k] for entry in batch])
-
-                # generate embeddings for the text in the batch and store them
-                batch_vectors = self.vectoriser.transform(
-                    [entry["text"] for entry in batch]
-                )
-                captured_embeddings.extend(batch_vectors)
-
-            # if any error occurs while processing a batch, log the error and continue to next batch
-            except (KeyError, ValueError, TypeError) as e:
-                logging.error("Error processing batch %d: %s", batch_no, e)
-                continue
-
-        logging.info(
-            "\nFinished creating vectors, attempting to create vector store object..."
->>>>>>> 51eab97a
         )
         try:
             documents = self.vectors["text"].to_list()
@@ -303,7 +248,6 @@
                 "score": scores.flatten(),
             }
         )
-<<<<<<< HEAD
         
         #get the vector store results ids, texts and metadata based on sorted idx and merge with result_df
         ranked_docs = self.vectors[idx_sorted.flatten().tolist()].select(['id', 'text', *self.meta_data])
@@ -314,18 +258,6 @@
                                             pl.col('score').cast(float),
                                             ])
         #reorder the df into presentable format
-=======
-
-        # get the vector store results ids, texts and metadata based on sorted idx and merge with result_df
-        ranked_docs = self.vectors[idx_sorted.flatten().tolist()].select(
-            ["id", "text", *self.meta_data]
-        )
-        merged_df = result_df.hstack(ranked_docs).rename(
-            {"id": "doc_id", "text": "doc_text"}
-        )
-
-        # reorder the df into presentable format
->>>>>>> 51eab97a
         reordered_df = merged_df.select(
             [
                 "query_id",
@@ -342,10 +274,6 @@
 
     @classmethod
     def from_filespace(cls, folder_path, vectoriser):
-<<<<<<< HEAD
-        """Class method to create a VectorStore instance from a folder containing vector data."""
-        # check that the metadata, vectoiser info and parquet exist
-=======
         """Creates a `VectorStore` instance from stored metadata and Parquet files.
         This method reads the metadata and vectors from the specified folder,
         validates the contents, and initializes a `VectorStore` object with the
@@ -367,7 +295,6 @@
             ValueError: If required files or metadata keys are missing, or if the vectoriser class does not match.
         """
         # check that the metadataq, vectoiser info and parquet exist
->>>>>>> 51eab97a
         # load the metadata file
 
         metadata_path = os.path.join(folder_path, "metadata.json")
