# pylint: disable=C0301
"""This module provides functionality for creating a start a restAPI service which
allows a user to call the search methods of different VectorStore objects, from
an api-endpoint.

These functions interact with the ClassifAI PackageIndexer modules
VectorStore objects, such that their embed and search methods are exposed on
restAPI endpoints, in a FastAPI restAPI service started with these functions.
"""

import logging
from typing import Annotated

import uvicorn

# New imports
from fastapi import FastAPI, Query
from fastapi.responses import RedirectResponse

from .pydantic_models import (
    ClassifaiData,
<<<<<<< HEAD
    EmbeddingsList,
    EmbeddingsResponseBody,
=======
    RevClassifaiData,
>>>>>>> bff08883
    ResultsResponseBody,
    RevResultsResponseBody,
    EmbeddingsResponseBody,
    convert_dataframe_to_pydantic_response,
    convert_dataframe_to_reverse_search_pydantic_response
)


def start_api(vector_stores, endpoint_names, port=8000):
    """Initialize and start the FastAPI application with dynamically created endpoints.
    This function dynamically registers embedding and search endpoints for each provided
    vector store and endpoint name. It also sets up a default route to redirect users to
    the API documentation page.

    Args:
        vector_stores (list): A list of vector store objects, each responsible for handling
                              embedding and search operations for a specific endpoint.
        endpoint_names (list): A list of endpoint names corresponding to the vector stores.
        port (int, optional): The port on which the API server will run. Defaults to 8000.


    """
    logging.info("Starting ClassifAI API")

    endpoint_index_map = {x: i for i, x in enumerate(endpoint_names)}

    app = FastAPI()

    def create_embedding_endpoint(app, endpoint_name, vector_store):
        """Create and register an embedding endpoint for a specific vector store.

        Args:
            app (FastAPI): The FastAPI application instance.
            endpoint_name (str): The name of the endpoint to be created.
            vector_store: The vector store object responsible for generating embeddings.

        The created endpoint accepts POST requests with input data, generates embeddings
        for the provided documents, and returns the results in a structured format.
        """

        @app.post(f"/{endpoint_name}/embed", description=f"{endpoint_name} embedding endpoint")
        async def embedding_endpoint(data: ClassifaiData) -> EmbeddingsResponseBody:
            input_ids = [x.id for x in data.entries]
            documents = [x.description for x in data.entries]

            embeddings = vector_store.embed(documents)

            returnable = []
            for idx, desc, embed in zip(input_ids, documents, embeddings, strict=True):
                returnable.append(
                    EmbeddingsList(
                        idx=idx,
                        description=desc,
                        embedding=embed.tolist(),
                    )
                )
            return EmbeddingsResponseBody(data=returnable)

    def create_search_endpoint(app, endpoint_name, vector_store):
        """Create and register a search endpoint for a specific vector store.

        Args:
            app (FastAPI): The FastAPI application instance.
            endpoint_name (str): The name of the endpoint to be created.
            vector_store: The vector store object responsible for performing search operations.

        The created endpoint accepts POST requests with input data and a query parameter
        specifying the number of results to return. It performs a search operation using
        the vector store and returns the results in a structured format.
        """

        @app.post(f"/{endpoint_name}/search", description=f"{endpoint_name} search endpoint")
        async def search_endpoint(
            data: ClassifaiData,
            n_results: Annotated[
                int,
                Query(
                    description="The number of knowledgebase results to return per input query.",
                    ge=1,  # Ensure at least one result is returned
                ),
            ] = 10,
        ) -> ResultsResponseBody:
            input_ids = [x.id for x in data.entries]
            queries = [x.description for x in data.entries]

            query_result = vector_store.search(query=queries, ids=input_ids, n_results=n_results)
            ##post processing of the pandas dataframe
            formatted_result = convert_dataframe_to_pydantic_response(
                df=query_result,
                meta_data=vector_stores[endpoint_index_map[endpoint_name]].meta_data,
            )

            return formatted_result

<<<<<<< HEAD
    for endpoint_name, vector_store in zip(endpoint_names, vector_stores, strict=True):
=======
    def create_reverse_search_endpoint(app, endpoint_name, vector_store):
        """Create and register a reverse_search endpoint for a specific vector store.

        Args:
            app (FastAPI): The FastAPI application instance.
            endpoint_name (str): The name of the endpoint to be created.
            vector_store: The vector store object responsible for performing search operations.

        The created endpoint accepts POST requests with input data and a query parameter
        specifying the number of results to return. It performs a reverse search operation using
        the vector store and returns the results in a structured format.
        """
        @app.post(
                f"/{endpoint_name}/reverse_search", description=f"{endpoint_name} reverse query endpoint"
        )
        def reverse_search_endpoint(
            data: RevClassifaiData,
            n_results: Annotated[
        int,
        Query(
            description="The max number of results to return.",
        ),
    ] = 100,
        ) -> RevResultsResponseBody:
        
            input_ids = [x.id for x in data.entries]
            queries = [x.code for x in data.entries]

            reverse_query_result = vector_store.reverse_search( query=queries, ids=input_ids, n_results=n_results)

            formatted_result = convert_dataframe_to_reverse_search_pydantic_response(df=reverse_query_result,
                meta_data=vector_stores[endpoint_index_map[endpoint_name]].meta_data,
                ids=input_ids)
            return formatted_result

    for endpoint_name, vector_store in zip(endpoint_names, vector_stores):
>>>>>>> bff08883
        logging.info("Registering endpoints for: %s", endpoint_name)
        create_embedding_endpoint(app, endpoint_name, vector_store)
        create_search_endpoint(app, endpoint_name, vector_store)
        create_reverse_search_endpoint(app,endpoint_name, vector_store)
        
    @app.get("/", description="UI accessibility")
    def docs():
        """Redirect users to the API documentation page.

        Returns:
            RedirectResponse: A response object that redirects the user to the `/docs` page.
        """
        start_page = RedirectResponse(url="/docs")
        return start_page

    uvicorn.run(app, port=port, log_level="info")<|MERGE_RESOLUTION|>--- conflicted
+++ resolved
@@ -19,17 +19,13 @@
 
 from .pydantic_models import (
     ClassifaiData,
-<<<<<<< HEAD
     EmbeddingsList,
     EmbeddingsResponseBody,
-=======
+    ResultsResponseBody,
     RevClassifaiData,
->>>>>>> bff08883
-    ResultsResponseBody,
     RevResultsResponseBody,
-    EmbeddingsResponseBody,
     convert_dataframe_to_pydantic_response,
-    convert_dataframe_to_reverse_search_pydantic_response
+    convert_dataframe_to_reverse_search_pydantic_response,
 )
 
 
@@ -119,9 +115,6 @@
 
             return formatted_result
 
-<<<<<<< HEAD
-    for endpoint_name, vector_store in zip(endpoint_names, vector_stores, strict=True):
-=======
     def create_reverse_search_endpoint(app, endpoint_name, vector_store):
         """Create and register a reverse_search endpoint for a specific vector store.
 
@@ -134,36 +127,35 @@
         specifying the number of results to return. It performs a reverse search operation using
         the vector store and returns the results in a structured format.
         """
-        @app.post(
-                f"/{endpoint_name}/reverse_search", description=f"{endpoint_name} reverse query endpoint"
-        )
+
+        @app.post(f"/{endpoint_name}/reverse_search", description=f"{endpoint_name} reverse query endpoint")
         def reverse_search_endpoint(
             data: RevClassifaiData,
             n_results: Annotated[
-        int,
-        Query(
-            description="The max number of results to return.",
-        ),
-    ] = 100,
+                int,
+                Query(
+                    description="The max number of results to return.",
+                ),
+            ] = 100,
         ) -> RevResultsResponseBody:
-        
             input_ids = [x.id for x in data.entries]
             queries = [x.code for x in data.entries]
 
-            reverse_query_result = vector_store.reverse_search( query=queries, ids=input_ids, n_results=n_results)
+            reverse_query_result = vector_store.reverse_search(query=queries, ids=input_ids, n_results=n_results)
 
-            formatted_result = convert_dataframe_to_reverse_search_pydantic_response(df=reverse_query_result,
+            formatted_result = convert_dataframe_to_reverse_search_pydantic_response(
+                df=reverse_query_result,
                 meta_data=vector_stores[endpoint_index_map[endpoint_name]].meta_data,
-                ids=input_ids)
+                ids=input_ids,
+            )
             return formatted_result
 
-    for endpoint_name, vector_store in zip(endpoint_names, vector_stores):
->>>>>>> bff08883
+    for endpoint_name, vector_store in zip(endpoint_names, vector_stores, strict=True):
         logging.info("Registering endpoints for: %s", endpoint_name)
         create_embedding_endpoint(app, endpoint_name, vector_store)
         create_search_endpoint(app, endpoint_name, vector_store)
-        create_reverse_search_endpoint(app,endpoint_name, vector_store)
-        
+        create_reverse_search_endpoint(app, endpoint_name, vector_store)
+
     @app.get("/", description="UI accessibility")
     def docs():
         """Redirect users to the API documentation page.
