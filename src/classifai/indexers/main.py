--- conflicted
+++ resolved
@@ -36,15 +36,6 @@
 import numpy as np
 import polars as pl
 from tqdm.autonotebook import tqdm
-
-from .boundaries import (
-    FromFileSpaceInput,
-    ReverseSearchInput,
-    ReverseSearchOutput,
-    SearchInput,
-    SearchOutput,
-    VectorStoreInput,
-)
 
 # Configure logging for your application
 logging.basicConfig(level=logging.INFO, format="%(levelname)s - %(message)s")
@@ -103,24 +94,6 @@
             ValueError: If the data type is not supported or if the folder name conflicts with an existing folder.
         """
         # Run the Pydantic validator first which will raise errors if the inputs are invalid
-<<<<<<< HEAD
-        validated_inputs = VectorStoreInput(
-            file_name=file_name,
-            data_type=data_type,
-            vectoriser=vectoriser,
-            batch_size=batch_size,
-            meta_data=meta_data,
-            output_dir=output_dir,
-            overwrite=overwrite,
-        )
-
-        self.file_name = validated_inputs.file_name
-        self.data_type = validated_inputs.data_type
-        self.vectoriser = validated_inputs.vectoriser
-        self.batch_size = validated_inputs.batch_size
-        self.meta_data = validated_inputs.meta_data
-        self.output_dir = validated_inputs.output_dir
-=======
 
         self.file_name = file_name
         self.data_type = data_type
@@ -128,18 +101,14 @@
         self.batch_size = batch_size
         self.meta_data = meta_data if meta_data is not None else {}
         self.output_dir = output_dir
->>>>>>> 5b52a4a3
         self.vectors = None
         self.vector_shape = None
         self.num_vectors = None
         self.vectoriser_class = vectoriser.__class__.__name__
-<<<<<<< HEAD
-=======
         self.hooks = {} if hooks is None else hooks
 
         if self.data_type not in ["csv"]:
             raise ValueError(f"Data type '{self.data_type}' not supported. Choose from ['csv'].")
->>>>>>> 5b52a4a3
 
         if self.output_dir is None:
             logging.info("No output directory specified, attempting to use input file name as output folder name.")
@@ -287,14 +256,9 @@
             pd.DataFrame: DataFrame containing search results with columns for query ID, matching
                           document ID, document text and metadata.
         """
-<<<<<<< HEAD
-        # Run the Pydantic validator first which will raise errors if the inputs are invalid
-        validated_input = ReverseSearchInput(query=query, ids=ids, n_results=n_results)
-=======
         # if the query is a string convert to list
         if isinstance(query, str):
             query = [query]
->>>>>>> 5b52a4a3
 
         ids = ids if ids is not None else list(range(len(query)))
 
@@ -309,11 +273,7 @@
             n_results = hook_output.get("n_results", n_results)
 
         # pair query ids with input ids
-<<<<<<< HEAD
-        paired_query = pl.DataFrame({"query_id": validated_input.ids, "id": validated_input.query})
-=======
         paired_query = pl.DataFrame({"query_id": ids, "id": query})
->>>>>>> 5b52a4a3
 
         # join query with vdb to get matches
         joined_table = paired_query.join(self.vectors, on="id", how="inner")
@@ -333,12 +293,6 @@
 
         result_df = final_table.to_pandas()
 
-<<<<<<< HEAD
-        # Validate the output with Pandera SCHEMA before returning which will raise errors if the outputs are invalid
-        validated_output = ReverseSearchOutput(dataframe=result_df)
-
-        return validated_output.dataframe
-=======
         # Check if there is a user defined postprocess hook for the VectorStore reverse search method
         if self.hooks["reverse_search_postprocess"]:
             # pass the args as a dictionary to the postprocessing function
@@ -348,7 +302,6 @@
             result_df = hook_output.get("dataframe", result_df)
 
         return result_df
->>>>>>> 5b52a4a3
 
     def search(self, query, ids=None, n_results=10, batch_size=8):
         """Searches the vector store using a text query or list of queries and returns
@@ -368,10 +321,6 @@
         Raises:
             ValueError: Raised if invalid arguments are passed.
         """
-<<<<<<< HEAD
-        # Run the Pydantic validator first which will raise errors if the inputs are invalid
-        validated_input = SearchInput(query=query, ids=ids, n_results=n_results, batch_size=batch_size)
-=======
         # if the query is a string convert to list
         if isinstance(query, str):
             query = [query]
@@ -389,7 +338,6 @@
             hook_output = self.hooks["search_preprocess"](
                 {"query": query, "ids": ids, "n_results": n_results, "batch_size": batch_size}
             )
->>>>>>> 5b52a4a3
 
             # Unpack the dictionary back into the argument variables
             query = hook_output.get("query", query)
@@ -401,16 +349,10 @@
         all_results = []
 
         # Process the queries in batches
-        for i in tqdm(
-            range(0, len(validated_input.query), validated_input.batch_size), desc="Processing query batches"
-        ):
+        for i in tqdm(range(0, len(query), batch_size), desc="Processing query batches"):
             # Get the current batch of queries
-            query_batch = validated_input.query[i : i + validated_input.batch_size]
-            query_ids_batch = (
-                validated_input.ids[i : i + validated_input.batch_size]
-                if validated_input.ids
-                else list(range(i, i + len(validated_input.query_batch)))
-            )
+            query_batch = query[i : i + batch_size]
+            query_ids_batch = ids[i : i + batch_size] if ids else list(range(i, i + len(query_batch)))
 
             # Convert the current batch of queries to vectors
             query_vectors = self.vectoriser.transform(query_batch)
@@ -419,7 +361,7 @@
             cosine = query_vectors @ self.vectors["embeddings"].to_numpy().T
 
             # Get the top n_results indices for each query in the batch
-            idx = np.argpartition(cosine, -validated_input.n_results, axis=1)[:, -validated_input.n_results :]
+            idx = np.argpartition(cosine, -n_results, axis=1)[:, -n_results:]
 
             # Sort top n_results indices by their scores in descending order
             idx_sorted = np.zeros_like(idx)
@@ -434,9 +376,9 @@
             # Build a DataFrame for the current batch results
             result_df = pl.DataFrame(
                 {
-                    "query_id": np.repeat(query_ids_batch, validated_input.n_results),
-                    "query_text": np.repeat(query_batch, validated_input.n_results),
-                    "rank": np.tile(np.arange(validated_input.n_results), len(query_batch)),
+                    "query_id": np.repeat(query_ids_batch, n_results),
+                    "query_text": np.repeat(query_batch, n_results),
+                    "rank": np.tile(np.arange(n_results), len(query_batch)),
                     "score": scores.flatten(),
                 }
             )
@@ -473,12 +415,6 @@
         # Now that polars has been used for processing convert back to pandas for user familiarity
         result_df = reordered_df.to_pandas()
 
-<<<<<<< HEAD
-        # Validate the output with Pandera SCHEMA before returning which will raise errors if the outputs are invalid
-        validated_output = SearchOutput(dataframe=result_df)
-
-        return validated_output.dataframe
-=======
         # Check if there is a user defined postprocess hook for the VectorStore search method
         if "search_postprocess" in self.hooks:
             # pass the args as a dictionary to the postprocessing function
@@ -488,7 +424,6 @@
             result_df = hook_output.get("dataframe", result_df)
 
         return result_df
->>>>>>> 5b52a4a3
 
     @classmethod
     def from_filespace(cls, folder_path, vectoriser):
@@ -512,17 +447,10 @@
         Raises:
             ValueError: If required files or metadata keys are missing, or if the vectoriser class does not match.
         """
-<<<<<<< HEAD
-        # Run the Pydantic validator first which will raise errors if the inputs are invalid
-        validated_inputs = FromFileSpaceInput(folder_path=folder_path, vectoriser=vectoriser)
-
-        # check that the metadataq, vectoiser info and parquet exist
-=======
         # check that the metadata, vectoiser info and parquet exist
->>>>>>> 5b52a4a3
+
         # load the metadata file
-
-        metadata_path = os.path.join(validated_inputs.folder_path, "metadata.json")
+        metadata_path = os.path.join(folder_path, "metadata.json")
         if not os.path.exists(metadata_path):
             raise ValueError(f"Metadata file not found in {folder_path}")
         with open(metadata_path, encoding="utf-8") as f:
@@ -557,7 +485,7 @@
             columns=["id", "text", "embeddings", "uuid", *deserialized_column_meta_data.keys()],
         )
         if df.is_empty():
-            raise ValueError(f"Vectors Parquet file is empty in {validated_inputs.folder_path}")
+            raise ValueError(f"Vectors Parquet file is empty in {folder_path}")
         # check parquet file has the correct columns
         required_columns = [
             "id",
@@ -580,7 +508,7 @@
         vector_store = object.__new__(cls)
         vector_store.file_name = None
         vector_store.data_type = None
-        vector_store.vectoriser = validated_inputs.vectoriser
+        vector_store.vectoriser = vectoriser
         vector_store.batch_size = None
         vector_store.meta_data = deserialized_column_meta_data
         vector_store.vectors = df
