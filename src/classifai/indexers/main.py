--- conflicted
+++ resolved
@@ -301,16 +301,12 @@
         result_df = final_table.to_pandas()
 
         # Validate the output with Pandera SCHEMA before returning which will raise errors if the outputs are invalid
-<<<<<<< HEAD
-        validated_ouput = ReverseSearchOutputSchema.validate(result_df)
+        validated_output = ReverseSearchOutput(dataframe=result_df)
         if self.hooks["reverse_search_postprocess"]:
             # pass the validated_output to the user defined function
-            hook_output = self.hooks["reverse_search_postprocess"](validated_ouput)
+            hook_output = self.hooks["reverse_search_postprocess"](validated_output)
             # revalidate the output of the user defined function
-            validated_ouput = ReverseSearchOutputSchema.validate(hook_output)
-=======
-        validated_output = ReverseSearchOutput(dataframe=result_df)
->>>>>>> 7fe50e6c
+            validated_output = ReverseSearchOutput(hook_output)
 
         return validated_output.dataframe
 
@@ -417,16 +413,12 @@
         result_df = reordered_df.to_pandas()
 
         # Validate the output with Pandera SCHEMA before returning which will raise errors if the outputs are invalid
-<<<<<<< HEAD
-        result_df = SearchOutputSchema.validate(result_df)
+        validated_output = SearchOutput(dataframe=result_df)
         if "search_postprocess" in self.hooks:
             # pass the validated_outputs to the user defined function
-            hook_output = self.hooks["search_postprocess"](result_df)
+            hook_output = self.hooks["search_postprocess"](validated_output)
             # revalidate the output of the user defined function
-            result_df = SearchOutputSchema.validate(hook_output)
-=======
-        validated_output = SearchOutput(dataframe=result_df)
->>>>>>> 7fe50e6c
+            validated_output = SearchOutput(hook_output)
 
         return validated_output.dataframe
 
