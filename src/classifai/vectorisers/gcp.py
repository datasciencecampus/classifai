--- conflicted
+++ resolved
@@ -70,15 +70,12 @@
         Raises:
             TypeError: If the input is not a string or a list of strings.
         """
-<<<<<<< HEAD
-=======
         if isinstance(texts, str):
             texts = [texts]
 
         if not isinstance(texts, list):
             raise TypeError("Input must be a string or a list of strings.")
 
->>>>>>> 5b52a4a3
         # The Vertex AI call to  embed content
         embeddings = self.vectoriser.models.embed_content(
             model=self.model_name, contents=texts, config=self.model_config
